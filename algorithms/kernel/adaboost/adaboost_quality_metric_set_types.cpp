--- conflicted
+++ resolved
@@ -34,35 +34,6 @@
 {
 namespace quality_metric_set
 {
-<<<<<<< HEAD
-namespace interface1
-{
-
-/**
- * Returns the result of the quality metrics algorithm
- * \param[in] id   Identifier of the result
- * \return         Result that corresponds to the given identifier
- */
-classifier::quality_metric::binary_confusion_matrix::ResultPtr daal::algorithms::adaboost::quality_metric_set::interface1::ResultCollection::getResult(daal::algorithms::adaboost::quality_metric_set::QualityMetricId id) const
-{
-    DAAL_ASSERT(id >= 0)
-    return staticPointerCast<classifier::quality_metric::binary_confusion_matrix::Result, SerializationIface>((*this)[(size_t)id]);
-}
-
-/**
- * Returns the input object for the quality metrics algorithm
- * \param[in] id    Identifier of the input object
- * \return          %Input object that corresponds to the given identifier
- */
-classifier::quality_metric::binary_confusion_matrix::InputPtr daal::algorithms::adaboost::quality_metric_set::interface1::InputDataCollection::getInput(daal::algorithms::adaboost::quality_metric_set::QualityMetricId id) const
-{
-    DAAL_ASSERT(id >= 0)
-    return staticPointerCast<classifier::quality_metric::binary_confusion_matrix::Input, algorithms::Input>(
-            algorithms::quality_metric_set::InputDataCollection::getInput((size_t)id));
-}
-} //namespace interface1
-=======
->>>>>>> 56db3a1d
 namespace interface2
 {
 
