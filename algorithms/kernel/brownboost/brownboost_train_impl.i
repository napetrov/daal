--- conflicted
+++ resolved
@@ -265,8 +265,7 @@
 }
 
 template <Method method, typename algorithmFPType, CpuType cpu>
-<<<<<<< HEAD
-algorithmFPType* BrownBoostTrainKernel<method, algorithmFPType, cpu>::reallocateAlpha(
+algorithmFPType* I1BrownBoostTrainKernel<method, algorithmFPType, cpu>::reallocateAlpha(
             size_t oldAlphaSize, size_t alphaSize, algorithmFPType *oldAlpha, services::Status& s)
 {
     algorithmFPType *alpha = (algorithmFPType *)daal::services::daal_malloc(alphaSize * sizeof(algorithmFPType));
@@ -279,15 +278,6 @@
             s |= services::Status(services::ErrorMemoryCopyFailedInternal);
         }
     }
-=======
-algorithmFPType* I1BrownBoostTrainKernel<method, algorithmFPType, cpu>::reallocateAlpha(
-            size_t oldAlphaSize, size_t alphaSize, algorithmFPType *oldAlpha)
-{
-    algorithmFPType *alpha =
-        (algorithmFPType *)daal::services::internal::service_calloc<algorithmFPType, cpu>(alphaSize * sizeof(algorithmFPType));
-    if(alpha && oldAlpha)
-    daal::services::daal_memcpy_s(alpha, alphaSize * sizeof(algorithmFPType), oldAlpha, oldAlphaSize * sizeof(algorithmFPType));
->>>>>>> c8de3214
     if (oldAlpha)
     {
         daal::services::daal_free(oldAlpha);
@@ -510,8 +500,7 @@
 }
 
 template <Method method, typename algorithmFPType, CpuType cpu>
-<<<<<<< HEAD
-algorithmFPType* BrownBoostTrainKernelNew<method, algorithmFPType, cpu>::reallocateAlpha(
+algorithmFPType* BrownBoostTrainKernel<method, algorithmFPType, cpu>::reallocateAlpha(
             size_t oldAlphaSize, size_t alphaSize, algorithmFPType *oldAlpha, services::Status& s)
 {
     algorithmFPType *alpha = (algorithmFPType *)daal::services::daal_malloc(alphaSize * sizeof(algorithmFPType));
@@ -524,14 +513,6 @@
             s |= services::Status(services::ErrorMemoryCopyFailedInternal);
         }
     }
-=======
-algorithmFPType* BrownBoostTrainKernel<method, algorithmFPType, cpu>::reallocateAlpha(
-            size_t oldAlphaSize, size_t alphaSize, algorithmFPType *oldAlpha)
-{
-    algorithmFPType *alpha = (algorithmFPType *)daal::services::internal::service_calloc<algorithmFPType, cpu>(alphaSize * sizeof(algorithmFPType));
-    if(alpha && oldAlpha)
-    daal::services::daal_memcpy_s(alpha, alphaSize * sizeof(algorithmFPType), oldAlpha, oldAlphaSize * sizeof(algorithmFPType));
->>>>>>> c8de3214
     if (oldAlpha)
     {
         daal::services::daal_free(oldAlpha);
